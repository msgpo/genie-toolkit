--- conflicted
+++ resolved
@@ -46,20 +46,11 @@
     if (sentence.endsWith(' ?') && coin(0.5, rng))
         sentence = sentence.substring(0, sentence.length-2);
 
-<<<<<<< HEAD
-    if (coin (0.5, rng))
-        sentence = sentence.replace(/ with zero /g, ' without ');
-
-    return sentence.replace(/ new (their|my|the|a) /g, (_, what) => ` ${what} new `)
-        .replace(/ 's (my|their|his|her) /g, ` 's `) //'
-        .replace(/#([a-z_]*) ((?:a|an|the) )?(NUMBER_[0-9]|0|zero|1|one|QUOTED_STRING_[0-9]|GENERIC_ENTITY_[^ ]+_[0-9])/g, (_, word, mid, value) => (mid || '') + value + ' ' + word.replace(/_/g, ' '))
-        .replace(/ a (?!one )(?=[aeiou])/g, ' an ')
-=======
     if (coin(0.5, rng))
         sentence = sentence.replace(/ \? <sep> /g, ' <sep> ');
 
     if (coin(0.5, rng))
-        sentence = sentence.replace(' with no ', ' without ');
+        sentence = sentence.replace(/ with (no|zero) /g, ' without ');
 
     // XXX add "does n't" / "do n't" - but not for multiwoz which has different preprocessing
     if (coin(0.5, rng))
@@ -67,16 +58,20 @@
     if (coin(0.5, rng))
         sentence = sentence.replace(' have no ', ' do not have ');
 
+    sentence = sentence.replace(/#([a-z_]*) ((?:a|an|the) )?(NUMBER_[0-9]|0|zero|1|one|QUOTED_STRING_[0-9]|GENERIC_ENTITY_[^ ]+_[0-9])/g,
+        (_, word, mid, value) => (mid || '') + value + ' ' + word.replace(/_/g, ' '));
+
     sentence = sentence.replace(/ (a|the) something /g, ' something ');
 
     sentence = sentence.replace(/ a ([a-z]+) -s /g, ' $1 -s ');
 
-    sentence = sentence.replace(/ a (?=[aeiou])/g, ' an ');
-
-    return sentence.replace(/ new (their|my|the|a) /, (_, what) => ` ${what} new `)
-        .replace(/ 's (my|their|his|her) /, ` 's `) //'
->>>>>>> 3120204b
-        .trim();
+    sentence = sentence.replace(/ a (?!one )(?=[aeiou])/g, ' an ');
+
+    sentence = sentence.replace(/ new (their|my|the|a) /, (_, what) => ` ${what} new `);
+
+    sentence = sentence.replace(/ 's (my|their|his|her) /, ` 's `); //'
+
+    return sentence.trim();
 }
 
 // Override the canonical form of argument names for synthetic generation

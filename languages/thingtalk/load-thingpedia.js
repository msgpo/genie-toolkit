// -*- mode: js; indent-tabs-mode: nil; js-basic-offset: 4 -*-
//
// This file is part of ThingTalk
//
// Copyright 2017-2020 The Board of Trustees of the Leland Stanford Junior University
//
// Author: Giovanni Campagna <gcampagn@cs.stanford.edu>
//         Silei Xu <silei@cs.stanford.edu>
//
// See COPYING for details
"use strict";

const assert = require('assert');

const ThingTalk = require('thingtalk');
const Ast = ThingTalk.Ast;
const Type = ThingTalk.Type;
const Grammar = ThingTalk.Grammar;
const SchemaRetriever = ThingTalk.SchemaRetriever;
const Units = ThingTalk.Units;

<<<<<<< HEAD
const { clean, typeToStringSafe, makeFilter, makeAndFilter, isHumanEntity } = require('./utils');
=======
const { clean, typeToStringSafe, makeFilter, makeAndFilter } = require('./utils');
const { SlotBag } = require('./slot_bag');
>>>>>>> ea4d5f68

function identity(x) {
    return x;
}

const ANNOTATION_RENAME = {
    'property': 'npp',
    'reverse_property': 'npi',
    'verb': 'avp',
    'passive_verb': 'pvp',
    'adjective': 'apv',
    'implicit_identity': 'npv'
};

class ThingpediaLoader {
    async init(runtime, grammar, langPack, options) {
        this._runtime = runtime;
        this._grammar = grammar;
        this._langPack = langPack;

        this._tpClient = options.thingpediaClient;
        if (!options.schemaRetriever)
            options.schemaRetriever = new SchemaRetriever(this._tpClient, null, !options.debug);
        this._schemas = options.schemaRetriever;

        this._options = options;

        this._allTypes = new Map;
        this._idTypes = new Set;
        this._nonConstantTypes = new Set;
        this._entities = new Map;
        this.types = {
            all: this._allTypes,
            id: this._idTypes,
            nonConstant: this._nonConstantTypes,
            entities: this._entities
        };
        this.params = {
            in: new Map,
            out: new Map,
        };
        this.idQueries = new Map;
        this.compoundArrays = {};
        if (this._options.whiteList)
            this.globalWhiteList = this._options.whiteList.split(',');
        else
            this.globalWhiteList = null;

        const [say, get_gps, get_time] = await Promise.all([
            this._tryGetStandard('org.thingpedia.builtin.thingengine.builtin', 'action', 'say'),
            this._tryGetStandard('org.thingpedia.builtin.thingengine.builtin', 'query', 'get_gps'),
            this._tryGetStandard('org.thingpedia.builtin.thingengine.builtin', 'query', 'get_time')
        ]);
        this.standardSchemas = { say, get_gps, get_time };

        // make sure that these types are always available, regardless of which templates we have
        this._recordType(Type.String);
        this._recordType(Type.Date);
        this._recordType(Type.Currency);
        this._recordType(Type.Number);
        for (let unit of Units.BaseUnits)
            this._recordType(Type.Measure(unit));

        await this._loadMetadata();
    }

    get flags() {
        return this._options.flags;
    }

    async _tryGetStandard(kind, functionType, fn) {
        try {
            return await this._schemas.getMeta(kind, functionType, fn);
        } catch(e) {
            return null;
        }
    }

    _recordType(type) {
        if (type.isCompound) {
            for (let field in type.fields)
                this._recordType(type.fields[field].type);
            return null;
        }
        if (type.isArray)
            this._recordType(type.elem);
        const typestr = typeToStringSafe(type);
        if (this._allTypes.has(typestr))
            return typestr;
        this._allTypes.set(typestr, type);

        this._grammar.declareSymbol('out_param_' + typestr);
        this._grammar.declareSymbol('placeholder_' + typestr);

        if (!this._grammar.hasSymbol('constant_' + typestr)) {
            if (!type.isEnum && !type.isEntity && !type.isArray)
                throw new Error('Missing definition for type ' + typestr);
            this._grammar.declareSymbol('constant_' + typestr);
            this._grammar.addRule('constant_Any', [new this._runtime.NonTerminal('constant_' + typestr)],
                this._runtime.simpleCombine(identity));

            if (type.isEnum) {
                for (let entry of type.entries) {
                    const value = new Ast.Value.Enum(entry);
                    value.getType = function() { return type; };
                    this._grammar.addRule('constant_' + typestr, [clean(entry)],
                        this._runtime.simpleCombine(() => value));
                }
            } else if (type.isEntity) {
                if (!this._nonConstantTypes.has(typestr) && !this._idTypes.has(typestr))
                    this._grammar.addConstants('constant_' + typestr, 'GENERIC_ENTITY_' + type.type, type);
            }
        }
        return typestr;
    }

    _addOutParam(functionName, pname, type, typestr, canonical) {
        this._grammar.addRule('out_param_' + typestr, [canonical], this._runtime.simpleCombine(() => new Ast.Value.VarRef(pname)));

        if (type.isArray)
            this._grammar.addRule('out_param_Array__Any', [canonical], this._runtime.simpleCombine(() => new Ast.Value.VarRef(pname)));
        else
            this._grammar.addRule('out_param_Any', [canonical], this._runtime.simpleCombine(() => new Ast.Value.VarRef(pname)));
    }

    _recordInputParam(functionName, arg) {
        const pname = arg.name;
        const ptype = arg.type;
        //const key = pname + '+' + ptype;
        // FIXME match functionName
        //if (this.params.out.has(key))
        //    return;
        //this.params.out.add(key);

        const typestr = this._recordType(ptype);

        // compound types are handled by recursing into their fields through iterateArguments()
        // except FIXME that probably won't work? we need to create a record object...
        if (ptype.isCompound)
            return;

        if (arg.metadata.prompt) {
            let prompt = arg.metadata.prompt;
            if (typeof prompt === 'string')
                prompt = [prompt];

            for (let form of prompt)
                this._grammar.addRule('thingpedia_slot_fill_question', [form], this._runtime.simpleCombine(() => pname));
        }

        // FIXME boolean types are not handled, they have no way to specify the true/false phrase
        if (ptype.isBoolean)
            return;

        /*
        FIXME what to do here?
        if (ptype.isArray && ptype.elem.isCompound) {
            this.compoundArrays[pname] = ptype.elem;
            for (let field in ptype.elem.fields) {
                let arg = ptype.elem.fields[field];
                this._recordInputParam(functionName, field, arg.type, arg);
            }
        }*/

        let canonical;

        if (!arg.metadata.canonical)
            canonical = { base: [clean(pname)] };
        else if (typeof arg.metadata.canonical === 'string')
            canonical = { base: [arg.metadata.canonical] };
        else
            canonical = arg.metadata.canonical;

        for (let cat in canonical) {
            if (cat === 'default')
                continue;

            let annotvalue = canonical[cat];
            if (cat in ANNOTATION_RENAME)
                cat = ANNOTATION_RENAME[cat];

            if (cat === 'apv' && typeof annotvalue === 'boolean') {
                // compat
                if (annotvalue)
                    annotvalue = ['#'];
                else
                    annotvalue = [];
            }

            if (cat === 'npv') {
                // implicit identity does not make sense for input parameters
                throw new TypeError(`Invalid annotation #_[canonical.implicit_identity=${annotvalue}] for ${functionName}`);
            }

            if (!Array.isArray(annotvalue))
                annotvalue = [annotvalue];

            for (let form of annotvalue) {
                if (cat === 'base') {
                    this._grammar.addRule('input_param', [form], this._runtime.simpleCombine(() => pname));
                } else {
                    let [before, after] = form.split('#');
                    before = (before || '').trim();
                    after = (after || '').trim();

                    let expansion;
                    if (before && after)
                        expansion = [before, new this._runtime.NonTerminal('constant_' + typestr), after];
                    else if (before)
                        expansion = [before, new this._runtime.NonTerminal('constant_' + typestr)];
                    else if (after)
                        expansion = [new this._runtime.NonTerminal('constant_' + typestr), after];
                    else
                        expansion = [new this._runtime.NonTerminal('constant_' + typestr)];
                    this._grammar.addRule(cat + '_input_param', expansion, this._runtime.simpleCombine((value) => new Ast.InputParam(null, pname, value)));
                }
            }
        }
    }

    _recordOutputParam(functionName, arg) {
        const pname = arg.name;
        const ptype = arg.type;
        const key = pname + '+' + ptype;
        const typestr = this._recordType(ptype);
        // FIXME match functionName
        //if (this.params.out.has(key))
        //    return;
        this.params.out.set(key, [pname, typestr]);

        const pvar = new Ast.Value.VarRef(pname);

        if (ptype.isCompound)
            return;

        if (arg.metadata.prompt) {
            let prompt = arg.metadata.prompt;
            if (typeof prompt === 'string')
                prompt = [prompt];

            for (let form of prompt)
                this._grammar.addRule('thingpedia_search_question', [form], this._runtime.simpleCombine(() => pvar));
        }

        if (ptype.isBoolean)
            return;

        if (ptype.isArray && ptype.elem.isCompound) {
            this.compoundArrays[pname] = ptype.elem;
            for (let field in ptype.elem.fields) {
                let arg = ptype.elem.fields[field];
                this._recordOutputParam(functionName, arg);
            }
        }

        if (arg.metadata.counted_object) {
            let forms = Array.isArray(arg.metadata.counted_object) ?
                arg.metadata.counted_object : [arg.metadata.counted_object];
            for (let form of forms)
                this._grammar.addRule('out_param_ArrayCount', [form], this._runtime.simpleCombine(() => pvar));
        }

        let canonical;

        if (!arg.metadata.canonical)
            canonical = { base: [clean(pname)] };
        else if (typeof arg.metadata.canonical === 'string')
            canonical = { base: [arg.metadata.canonical] };
        else
            canonical = arg.metadata.canonical;

        let vtype = ptype;
        let op = '==';
        if (ptype.isArray) {
            vtype = ptype.elem;
            op = 'contains';
        } else if (pname === 'id') {
            vtype = Type.String;
        }
        const vtypestr = this._recordType(vtype);
        if (vtypestr === null)
            return;

        for (let cat in canonical) {
            if (cat === 'default')
                continue;

            let annotvalue = canonical[cat];
            if (cat in ANNOTATION_RENAME)
                cat = ANNOTATION_RENAME[cat];

            if (cat === 'apv' && typeof annotvalue === 'boolean') {
                // compat
                if (annotvalue)
                    annotvalue = ['#'];
                else
                    annotvalue = [];
            }

            if (cat === 'npv') {
                if (typeof annotvalue !== 'boolean')
                    throw new TypeError(`Invalid annotation #_[canonical.implicit_identity=${annotvalue}] for ${functionName}`);
                if (annotvalue) {
                    const expansion = [new this._runtime.NonTerminal('constant_' + vtypestr)];
                    this._grammar.addRule(cat + '_filter', expansion, this._runtime.simpleCombine((value) => makeFilter(this, pvar, op, value, false)));
                }
                continue;
            }

            if (!Array.isArray(annotvalue))
                annotvalue = [annotvalue];

            for (let form of annotvalue) {
                if (cat === 'base') {
                    this._addOutParam(functionName, pname, ptype, typestr, form.trim());
                    if (!canonical.npp && !canonical.property) {
                        const expansion = [form, new this._runtime.NonTerminal('constant_' + vtypestr)];
                        this._grammar.addRule('npp_filter', expansion, this._runtime.simpleCombine((value) => makeFilter(this, pvar, op, value, false)));

                        const pairexpansion = [form, new this._runtime.NonTerminal('both_prefix'), new this._runtime.NonTerminal('constant_pairs')];
                        this._grammar.addRule('npp_filter', pairexpansion, this._runtime.simpleCombine((_, values) => makeAndFilter(this, pvar, op, values, false)));
                    }
                } else if (cat === 'reverse_verb') {
                    if (isHumanEntity(ptype)) {
                        let expansion = [form];
                        this._grammar.addRule('who_reverse_verb_projection', expansion, this._runtime.simpleCombine(() => pvar));
                    }

                    let expansion = [canonical.base[0], form];
                    this._grammar.addRule('reverse_verb_projection', expansion, this._runtime.simpleCombine(() => pvar));

                } else {
                    let [before, after] = form.split('#');
                    before = (before || '').trim();
                    after = (after || '').trim();

                    let expansion, pairexpansion;
                    if (before && after) {
                        // "rated # stars"
                        expansion = [before, new this._runtime.NonTerminal('constant_' + vtypestr), after];
                        pairexpansion = [before, new this._runtime.NonTerminal('both_prefix'), new this._runtime.NonTerminal('constant_pairs'), after];
                    } else if (before) {
                        // "named #"
                        expansion = [before, new this._runtime.NonTerminal('constant_' + vtypestr)];
                        pairexpansion = [before, new this._runtime.NonTerminal('both_prefix'), new this._runtime.NonTerminal('constant_pairs')];
                    } else if (after) {
                        // "# -ly priced"
                        expansion = [new this._runtime.NonTerminal('constant_' + vtypestr), after];
                        pairexpansion = [new this._runtime.NonTerminal('both_prefix'), new this._runtime.NonTerminal('constant_pairs'), after];
                    } else {
                        // "#" (as in "# restaurant")
                        expansion = [new this._runtime.NonTerminal('constant_' + vtypestr)];
                        pairexpansion = [new this._runtime.NonTerminal('both_prefix'), new this._runtime.NonTerminal('constant_pairs')];
                    }
                    this._grammar.addRule(cat + '_filter', expansion, this._runtime.simpleCombine((value) => makeFilter(this, pvar, op, value, false)));
                    this._grammar.addRule(cat + '_filter', pairexpansion, this._runtime.simpleCombine((_, values) => makeAndFilter(this, pvar, op, values, false)));
                }
            }
        }
    }

    async _loadTemplate(ex) {
        // return grammar rules added
        const rules = [];

        try {
            await ex.typecheck(this._schemas, true);
        } catch(e) {
            if (!e.message.startsWith('Invalid kind '))
                console.error(`Failed to load example ${ex.id}: ${e.message}`);
            return [];
        }

        // ignore builtin actions:
        // debug_log is not interesting, say is special and we handle differently, configure/discover are not
        // composable
        if (ex.type === 'action' && ex.value.invocation.selector.kind === 'org.thingpedia.builtin.thingengine.builtin') {
            if (this._options.flags.turking)
                return [];
            if (!this._options.flags.configure_actions && (ex.value.invocation.channel === 'configure' || ex.value.invocation.channel === 'discover'))
                return [];
            if (ex.value.invocation.channel === 'say')
                return [];
        }
        if (ex.type === 'stream' && (ex.value.isTimer || ex.value.isAtTimer))
            return [];
        if (this._options.flags.nofilter && (ex.value.isFilter || ex.value.isEdgeFilter || (ex.value.isMonitor && ex.value.table.isFilter)))
            return [];

        // ignore optional input parameters
        // if you care about optional, write a lambda template
        // that fills in the optionals

        if (ex.type === 'program') {
            // make up a fake expression signature that we attach to this program
            // FIXME we really should not need this mess...

            const args = [];
            for (let pname in ex.args) {
                let ptype = ex.args[pname];
                // FIXME use the annotation (or find the info in thingpedia)
                const pcanonical = clean(pname);
                args.push(new Ast.ArgumentDef(null, Ast.ArgDirection.IN_REQ,
                    pname, ptype, { canonical: pcanonical }, {}));

                this.params.in.set(pname + '+' + ptype, [pname, [typeToStringSafe(ptype), pcanonical]]);
                this._recordType(ptype);
            }

            ex.value.schema = new Ast.ExpressionSignature(null, 'action', null /* class */, [] /* extends */, args, {
                is_list: false,
                is_monitorable: false,
                default_projection: [],
                minimal_projection: []
            });
        } else {
            for (let pname in ex.args) {
                let ptype = ex.args[pname];

                //console.log('pname', pname);
                if (!(pname in ex.value.schema.inReq)) {
                    // somewhat of a hack, we declare the argument for the value,
                    // because later we will muck with schema only
                    ex.value.schema = ex.value.schema.addArguments([new Ast.ArgumentDef(
                        null,
                        Ast.ArgDirection.IN_REQ,
                        pname,
                        ptype,
                        {canonical: clean(pname)},
                        {}
                    )]);
                }
                const pcanonical = ex.value.schema.getArgCanonical(pname);

                this.params.in.set(pname + '+' + ptype, [pname, [typeToStringSafe(ptype), pcanonical]]);
                this._recordType(ptype);
            }
        }

        if (ex.type === 'query') {
            if (Object.keys(ex.args).length === 0 && ex.value.schema.hasArgument('id')) {
                let type = ex.value.schema.getArgument('id').type;
                if (isHumanEntity(type)) {
                    let grammarCat = 'thingpedia_who_question';
                    this._grammar.addRule(grammarCat, [''], this._runtime.simpleCombine(() => ex.value));
                }
            }
        }

        for (let preprocessed of ex.preprocessed) {
            let grammarCat = 'thingpedia_' + ex.type;

            if (grammarCat === 'thingpedia_query' && preprocessed[0] === ',') {
                preprocessed = preprocessed.substring(1).trim();
                grammarCat = 'thingpedia_get_command';
            }

            if (this._options.debug && preprocessed[0].startsWith(','))
                console.log(`WARNING: template ${ex.id} starts with , but is not a query`);

            const chunks = this._addPrimitiveTemplate(grammarCat, preprocessed, ex.value);
            rules.push({ category: grammarCat, expansion: chunks, example: ex });

            if (grammarCat === 'thingpedia_action') {
                const pastform = this._langPack.toVerbPast(preprocessed);
                if (pastform)
                    this._addPrimitiveTemplate('thingpedia_action_past', pastform, ex.value);
            }
        }
        return rules;
    }

    _addPrimitiveTemplate(grammarCat, preprocessed, value) {
        let chunks = preprocessed.trim().split(' ');
        let expansion = [];

        for (let chunk of chunks) {
            if (chunk === '')
                continue;
            if (chunk.startsWith('$') && chunk !== '$$') {
                const [, param1, param2, opt] = /^\$(?:\$|([a-zA-Z0-9_]+(?![a-zA-Z0-9_]))|{([a-zA-Z0-9_]+)(?::([a-zA-Z0-9_-]+))?})$/.exec(chunk);
                let param = param1 || param2;
                assert(param);
                expansion.push(new this._runtime.Placeholder(param, opt));
            } else {
                expansion.push(chunk);
            }
        }

        this._grammar.addRule(grammarCat, expansion, this._runtime.simpleCombine(() => value));
        return chunks;
    }

    async _makeExampleFromQuery(q) {
        const device = new Ast.Selector.Device(null, q.class.name, null, null);
        const invocation = new Ast.Invocation(null, device, q.name, [], q);

        let canonical = q.canonical ? q.canonical : clean(q.name);
        if (!Array.isArray(canonical))
            canonical = [canonical];

        for (let form of canonical) {
            const pluralized = this._langPack.pluralize(form);
            if (pluralized !== undefined && pluralized !== form)
                canonical.push(pluralized);
        }

        const functionName = q.class.name + ':' + q.name;
        const table = new Ast.Table.Invocation(null, invocation, q);

        let shortCanonical = q.metadata.canonical_short || canonical;
        if (!Array.isArray(shortCanonical))
            shortCanonical = [shortCanonical];
        for (let form of shortCanonical) {
            this._grammar.addRule('base_table', [form], this._runtime.simpleCombine(() => table));
            this._grammar.addRule('base_noun_phrase', [form], this._runtime.simpleCombine(() => functionName));
        }

        // FIXME English words should not be here
        for (let form of ['anything', 'one', 'something'])
            this._grammar.addRule('generic_anything_noun_phrase', [form], this._runtime.simpleCombine(() => table));
        for (let form of ['option', 'choice'])
            this._grammar.addRule('generic_base_noun_phrase', [form], this._runtime.simpleCombine(() => table));

        await this._loadTemplate(new Ast.Example(
            null,
            -1,
            'query',
            {},
            table,
            canonical,
            canonical,
            {}
        ));

        if (!q.hasArgument('id'))
            return;
        const id = q.getArgument('id');
        if (!id.type.isEntity)
            return;

        const idType = id.type;
        const entity = this._entities[idType.type];
        if (!entity || !entity.has_ner_support)
            return;

        const schemaClone = table.schema.clone();
        schemaClone.is_list = false;
        schemaClone.no_filter = true;
        this._grammar.addConstants('constant_name', 'GENERIC_ENTITY_' + idType.type, idType);

        const idfilter = new Ast.BooleanExpression.Atom(null, 'id', '==', new Ast.Value.VarRef('p_id'));
        await this._loadTemplate(new Ast.Example(
            null,
            -1,
            'query',
            { p_id: id.type },
            new Ast.Table.Filter(null, table, idfilter, schemaClone),
            [`\${p_id:no-undefined}`],
            [`\${p_id:no-undefined}`],
            {}
        ));
        const namefilter = new Ast.BooleanExpression.Atom(null, 'id', '=~', new Ast.Value.VarRef('p_name'));
        let span;
        if (q.name === 'Person')
            span = [`\${p_name}`, ...canonical.map((c) => `\${p_name} ${c}`)];
        else
            span = [`\${p_name}`, ...canonical.map((c) => `\${p_name} ${c}`), ...canonical.map((c) => `${c} \${p_name}`)];
        await this._loadTemplate(new Ast.Example(
            null,
            -1,
            'query',
            { p_name: Type.String },
            new Ast.Table.Filter(null, table, namefilter, table.schema),
<<<<<<< HEAD
            span,
            span,
=======
            [`\${p_name:no-undefined}`, ...canonical.map((c) => `\${p_name} ${c}`)],
            [`\${p_name:no-undefined}`, ...canonical.map((c) => `\${p_name} ${c}`)],
>>>>>>> ea4d5f68
            {}
        ));
    }

    async _loadFunction(functionDef) {
        if (this.globalWhiteList && !this.globalWhiteList.includes(functionDef.name))
            return;

        let functionName = functionDef.class.kind + ':' + functionDef.name;
        for (const arg of functionDef.iterateArguments()) {
            if (arg.is_input)
                this._recordInputParam(functionName, arg);
            else
                this._recordOutputParam(functionName, arg);
        }

        if (functionDef.functionType === 'query')
            await this._makeExampleFromQuery(functionDef);
        if (functionDef.metadata.result)
            await this._loadCustomResultString(functionDef);
        if (functionDef.metadata.on_error)
            await this._loadCustomErrorMessages(functionDef);
    }

    async _loadCustomErrorMessages(functionDef) {
        for (let code in functionDef.metadata.on_error) {
            let messages = functionDef.metadata.on_error[code];
            if (!Array.isArray(messages))
                messages = [messages];

            for (let msg of messages) {
                const bag = new SlotBag(functionDef);

                let chunks = msg.trim().split(' ');
                for (let chunk of chunks) {
                    if (chunk === '')
                        continue;
                    if (chunk.startsWith('$') && chunk !== '$$') {
                        const [, param1, param2,] = /^\$(?:\$|([a-zA-Z0-9_]+(?![a-zA-Z0-9_]))|{([a-zA-Z0-9_]+)(?::([a-zA-Z0-9_-]+))?})$/.exec(chunk);
                        const pname = param1 || param2;
                        assert(pname);
                        const ptype = functionDef.getArgType(pname);
                        const pcanonical = functionDef.getArgCanonical(pname);
                        this.params.in.set(pname + '+' + ptype, [pname, [typeToStringSafe(ptype), pcanonical]]);
                        this._recordType(ptype);
                    }
                }

                this._addPrimitiveTemplate('thingpedia_error_message', msg, { code, bag });
            }
        }
    }

    async _loadCustomResultString(functionDef) {
        let resultstring = functionDef.metadata.result;
        if (!Array.isArray(resultstring))
            resultstring = [resultstring];

        for (let form of resultstring)
            this._addPrimitiveTemplate('thingpedia_result', form, new SlotBag(functionDef));
    }

    async _loadDevice(device) {
        this._grammar.addRule('constant_Entity__tt__device', [device.kind_canonical],
            this._runtime.simpleCombine(() => new Ast.Value.Entity(device.kind, 'tt:device', null)));

        const classDef = await this._schemas.getFullMeta(device.kind);

        const whitelist = classDef.getImplementationAnnotation('whitelist');
        let queries = Object.keys(classDef.queries);
        let actions = Object.keys(classDef.actions);
        if (whitelist && whitelist.length > 0) {
            queries = queries.filter((name) => whitelist.includes(name));
            actions = actions.filter((name) => whitelist.includes(name));
        }

        await Promise.all(queries.map((name) => classDef.queries[name]).map(this._loadFunction.bind(this)));
        await Promise.all(actions.map((name) => classDef.actions[name]).map(this._loadFunction.bind(this)));
    }

    async _isIdEntity(idEntity) {
        // FIXME this is kind of a bad heuristic
        if (idEntity.endsWith(':id'))
            return true;

        let [prefix, suffix] = idEntity.split(':');
        if (prefix === 'tt')
            return false;
        if (this.idQueries.has(idEntity))
            return true;

        if (this.globalWhiteList && !this.globalWhiteList.includes(suffix))
            return false;

        let classDef;
        try {
            classDef = await this._schemas.getFullMeta(prefix);
        } catch(e) {
            // ignore if the class does not exist
            return false;
        }
        const whitelist = classDef.getImplementationAnnotation('whitelist');
        if (classDef.queries[suffix]) {
            if (whitelist && whitelist.length > 0 && !whitelist.includes(suffix))
                return false;
            const query = classDef.queries[suffix];
            if (query.hasArgument('id')) {
                const id = query.getArgument('id');
                if (id.type.isEntity && id.type.type === idEntity) {
                    this.idQueries.set(idEntity, query);
                    return true;
                }
            }
        }
        return false;
    }

    async _loadIdType(idType) {
        let typestr = typeToStringSafe(Type.Entity(idType.type));
        if (this._idTypes.has(typestr))
            return;

        if (await this._isIdEntity(idType.type)) {
            if (this._options.debug)
                console.log('Loaded type ' + idType.type + ' as id type');
            this._idTypes.add(typestr);
        } else {
            if (idType.has_ner_support) {
                if (this._options.debug)
                    console.log('Loaded type ' + idType.type + ' as generic entity');
            } else {
                if (this._options.debug)
                    console.log('Loaded type ' + idType.type + ' as non-constant type');
                this._nonConstantTypes.add(typestr);
            }
        }
    }

    async _loadCanonical(kind) {
        if (kind.startsWith('org.thingpedia.dynamic.by_kinds.'))
            kind = kind.substring('org.thingpedia.dynamic.by_kinds.'.length);
        try {
            const classDef = await this._schemas.getFullMeta(kind);
            const canonicals = {};
            Object.keys(classDef.queries).forEach((q) => {
                canonicals[q] = classDef.queries[q].metadata.canonical;
            });
            Object.keys(classDef.actions).forEach((a) => {
                canonicals[a] = classDef.actions[a].metadata.canonical;
            });
            return canonicals;
        } catch (e) {
            return undefined;
        }
    }

    makeExample(type, args, value, preprocessed) {
        return new Ast.Example(
            null,
            -1,
            type,
            args,
            value,
            [preprocessed],
            [preprocessed],
            {}
        );
    }

    async _getDataset(kind) {
        return await this._tpClient.getExamplesByKinds([kind]);
    }

    // takes an expansion (array), a canonical (a string), and another expansion to replace the canonical
    // the canonical is guaranteed to appear exactly once in the original expansion
    _expandExpansion(expansion, canonical, replacement) {
        const string = expansion.join(' ');
        const indexStart = string.indexOf(canonical);
        const indexEnd = indexStart + canonical.length;
        return string.substr(0, indexStart).trim().split(' ').concat(
            replacement
        ).concat(
            string.substr(indexEnd + 1).trim().split(' ')
        ).filter((token) => token !== '').join(' ');
    }


    // return true if two examples conflict with each other
    _conflictExample(expanderExample, ruleExample) {
        let invocation;
        for (let [, inv] of expanderExample.iteratePrimitives())
            invocation = inv;
        const channel = invocation.channel;
        const usedInput = invocation.in_params.map((p) => p.name);

        for (let [, inv] of ruleExample.iteratePrimitives()) {
            if (inv.channel === channel) {
                for (let in_param of inv.in_params) {
                    if (!in_param.value.isUndefined && usedInput.includes(in_param.name))
                        return true;
                }
            }
        }

        return false;
    }


    async _expandDataset(canonical, expander, rules) {
        const filter = expander.example.value.filter;
        await Promise.all(rules.map((rule) =>  {
            if (rule.category !== 'thingpedia_query')
                return;
            if (expander.example.id !== -1 && expander.example.id === rule.example.id)
                return;


            // skip rules with filter on the same parameter
            // TODO: replace this with more robust check and move to _conflictExample
            if (rule.example.value.isFilter) {
                if (filter.isAtom && rule.example.value.filter.isAtom) {
                    if (filter.name === rule.example.value.filter.name)
                        return;
                }
            }

            // skip rules if the same input parameter is used
            if (this._conflictExample(expander.example, rule.example))
                return;

            const args = Object.assign({}, expander.example.args);
            for (let arg of Object.keys(rule.example.args)) {
                // skip rules use the same arguments
                // (in most cases, this will skip rules with same input or have filters on the same param
                //  but if the value of the input/filter is a constant, then this won't work)
                if (arg in args)
                    return;
                args[arg] = rule.example.args[arg];
            }

            const value = new Ast.Table.Filter(rule.example.value, filter, null);
            const preprocessed = this._expandExpansion(expander.expansion, canonical, rule.expansion);

            const ex = this.makeExample('query', args, value, preprocessed);
            this._safeLoadTemplate(ex);
        }));
    }

    // load dataset for one device
    async _loadDataset(dataset) {
        const kind = dataset.name.substr(1);
        let rules = {};
        for (let ex of dataset.examples) {
            const newrules = await this._safeLoadTemplate(ex);

            let invocation;
            for (let [, inv] of ex.iteratePrimitives())
                invocation = inv;

            if (invocation.channel in rules)
                rules[invocation.channel] = rules[invocation.channel].concat(newrules);
            else
                rules[invocation.channel] = newrules;
        }

        if (!this._options.flags.expand_primitives)
            return;
        const canonicals = await this._loadCanonical(kind);
        if (!canonicals)
            return;
        for (let channel in rules) {
            const canonical = canonicals[channel].toLowerCase().trim();
            for (let rule of rules[channel]) {
                if (rule.category !== 'thingpedia_query')
                    continue;
                const re = new RegExp(canonical, "g");
                const matches = rule.expansion.join(' ').match(re);
                if (!matches || matches.length !== 1)
                    continue;
                if (!rule.example.value.isFilter || !rule.example.value.table.isInvocation)
                    continue;
                await this._expandDataset(canonical, rule, rules[channel]);
            }
        }
    }

    async _safeLoadTemplate(ex) {
        try {
            return await this._loadTemplate(ex);
        } catch(e) {
            throw new TypeError(`Failed to load example ${ex.id}: ${e.message}`);
        }
    }

    async _loadMetadata() {
        const [devices, idTypes] = await Promise.all([
            this._tpClient.getAllDeviceNames(),
            this._tpClient.getAllEntityTypes()
        ]);

        let datasets = await Promise.all(devices.map(async (d) => {
            return Grammar.parse(await this._getDataset(d.kind)).datasets[0];
        }));
        datasets = datasets.filter((d) => !!d);
        if (datasets.length === 0) {
            const code = await this._tpClient.getAllExamples();
            console.log(code);
            datasets = await Grammar.parse(code).datasets;
        }

        if (this._options.debug) {
            const countTemplates = datasets.map((d) => d.examples.length).reduce((a, b) => a+b, 0);
            console.log('Loaded ' + devices.length + ' devices');
            console.log('Loaded ' + countTemplates + ' templates');
        }

        for (let entity of idTypes) {
            this._entities[entity.type] = entity;
            await this._loadIdType(entity);
        }

        for (let device of devices)
            await this._loadDevice(device);

        for (let dataset of datasets)
            await this._loadDataset(dataset);
    }
}

module.exports = new ThingpediaLoader();<|MERGE_RESOLUTION|>--- conflicted
+++ resolved
@@ -19,12 +19,8 @@
 const SchemaRetriever = ThingTalk.SchemaRetriever;
 const Units = ThingTalk.Units;
 
-<<<<<<< HEAD
 const { clean, typeToStringSafe, makeFilter, makeAndFilter, isHumanEntity } = require('./utils');
-=======
-const { clean, typeToStringSafe, makeFilter, makeAndFilter } = require('./utils');
 const { SlotBag } = require('./slot_bag');
->>>>>>> ea4d5f68
 
 function identity(x) {
     return x;
@@ -590,22 +586,17 @@
         const namefilter = new Ast.BooleanExpression.Atom(null, 'id', '=~', new Ast.Value.VarRef('p_name'));
         let span;
         if (q.name === 'Person')
-            span = [`\${p_name}`, ...canonical.map((c) => `\${p_name} ${c}`)];
+            span = [`\${p_name:no-undefined}`, ...canonical.map((c) => `\${p_name:no-undefined} ${c}`)];
         else
-            span = [`\${p_name}`, ...canonical.map((c) => `\${p_name} ${c}`), ...canonical.map((c) => `${c} \${p_name}`)];
+            span = [`\${p_name:no-undefined}`, ...canonical.map((c) => `\${p_name:no-undefined} ${c}`), ...canonical.map((c) => `${c} \${p_name:no-undefined}`)];
         await this._loadTemplate(new Ast.Example(
             null,
             -1,
             'query',
             { p_name: Type.String },
             new Ast.Table.Filter(null, table, namefilter, table.schema),
-<<<<<<< HEAD
             span,
             span,
-=======
-            [`\${p_name:no-undefined}`, ...canonical.map((c) => `\${p_name} ${c}`)],
-            [`\${p_name:no-undefined}`, ...canonical.map((c) => `\${p_name} ${c}`)],
->>>>>>> ea4d5f68
             {}
         ));
     }

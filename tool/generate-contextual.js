--- conflicted
+++ resolved
@@ -109,21 +109,8 @@
     },
 
     async execute(args) {
-<<<<<<< HEAD
-        const tpClient = new FileThingpediaClient(args);
-        const options = {
-            rng: seedrandom.alea(args.random_seed),
-            locale: args.locale,
-            flags: args.flags || {},
-            templateFile: args.template,
-            thingpediaClient: tpClient,
-            maxDepth: args.maxdepth,
-            debug: args.debug
-        };
-=======
         const inputFile = readAllLines(args.input_file);
         const outputFile = args.output;
->>>>>>> 609c1caa
 
         delete args.input_file;
         delete args.output;
